%% - Server module
%% - The server module creates a parallel registered process by spawning a process which 
%% evaluates initialize(). 
%% The function initialize() does the following: 
%%      1/ It makes the current process as a system process in order to trap exit.
%%      2/ It creates a process evaluating the store_loop() function.
%%      4/ It executes the server_loop() function.

-module(server).

-export([start/0]).

%%%%%%%%%%%%%%%%%%%%%%% STARTING SERVER %%%%%%%%%%%%%%%%%%%%%%%%%%%%%%%%%%%%
start() -> 
    register(transaction_server, spawn(fun() ->
                                               process_flag(trap_exit, true),
                                               Val= (catch initialize()),
                                               io:format("Server terminated with:~p~n",[Val])
                                       end)).

initialize() ->
    process_flag(trap_exit, true),
    Initialvals = [{a,0},{b,0},{c,0},{d,0}], %% All variables are set to 0
    InitialObjects = dict:from_list([{a,{0,0,0,gb_trees:empty()}},{b,{0,0,0,gb_trees:empty()}},
                                     {c,{0,0,0,gb_trees:empty()}},{d,{0,0,0,gb_trees:empty()}}]), 
    %% Object: name -> {Values, WTS, RTS, Versions}
    ServerPid = self(),
    StorePid = spawn_link(fun() -> store_loop(ServerPid,Initialvals) end),
    ObjectsMgrPid = spawn_link(fun() -> object_manager(ServerPid,InitialObjects) end),
    TSGenerator = counter:start(),
    server_loop(dict:new(),StorePid, ObjectsMgrPid, TSGenerator, gb_trees:empty()).
%%%%%%%%%%%%%%%%%%%%%%% STARTING SERVER %%%%%%%%%%%%%%%%%%%%%%%%%%%%%%%%%%%%


%%%%%%%%%%%%%%%%%%%%%%% ACTIVE SERVER %%%%%%%%%%%%%%%%%%%%%%%%%%%%%%%%%%%%%%
%% - The server maintains a list of all connected clients and a store holding
%% the values of the global variable a, b, c and d 
server_loop(Clients,StorePid,ObjectsMgrPid,TSGenerator,Transactions) ->
    receive
<<<<<<< HEAD
        {login, MM, Client} -> 
                                                % Client login
            MM ! {ok, self()},
            io:format("New client has joined the server: ~p.~n", [Client]),
            StorePid ! {print, self()},
            ObjectsMgrPid ! {print, self()},
            server_loop(dict:store(Client,0,Clients),StorePid,ObjectsMgrPid,TSGenerator,Transactions);
        {close, Client} -> 
                                                % Client logout
            io:format("Client ~p has left the server.~n", [Client]),
            StorePid ! {print, self()},
            server_loop(dict:erase(Client,Clients),StorePid,ObjectsMgrPid,TSGenerator,Transactions);
        {request, Client} -> 
                                                % A transaction is started.
                                                % The user enters the run command in the client window. 
                                                % This is marked by sending a request to the server.
            TS = counter:value(TSGenerator), 
            counter:increment(TSGenerator),  
            ClientsUpdated = dict:store(Client,TS,Clients),
            TransactionsUpdated = gb_trees:insert(TS,{Client,'going-on',sets:new()},Transactions),
            io:format("Client ~p has began transaction ~p .~n", [Client, TS]),
            Client ! {proceed, self()},
            server_loop(ClientsUpdated,StorePid,ObjectsMgrPid,TSGenerator,TransactionsUpdated);
        {action, Client, Act} ->
                                                % The client sends the actions of the list (the transaction) one by one 
                                                % in the order they were entered by the user.
            Tc = dict:fetch(Client,Clients),
            io:format("Received ~p from client ~p in transacion ~p.~n", [Act, Client, Tc]),
            TransactionsUpdated = 
                case Act of 
                    {read,Var} -> 
                        io:format("\tValidating read rule~n"),
                        ObjectsMgrPid ! {getObject,Var},
                        {Val, WTS, _, Versions} = receive {object, O} -> O end,
                        case Tc > WTS of
                            true ->
                                io:format("\t\tValid~n"),
                                DSelected = maxLeqList(Tc, gb_trees:keys(Versions)),
                                case DSelected =:= WTS of
                                    true ->
                                        io:format("\t\t\tPerform read operation of ~p in version ~p of ~p~n",
                                                  [Tc, DSelected,Var]),		
                                        ObjectsMgrPid ! {updateObject, Var, 
                                                         {Val, WTS, Tc, Versions}}, %update read timestamp
                                        io:format("\t\t\tClient ~p reads ~p = ~p~n",[Tc, Var, Val]);				    
                                    false ->
                                        io:format("\t\t\tWait until the transaction that made version ~p of '~w' commits or aborts.~n", 
                                                  [DSelected, Var])
                                                %Client blocks, but server should not block!
                                end,
                                Transactions; %no change on transactions
                            false ->
                                io:format("\t\tNot valid~n"),
                                io:format("\t\t\tRead on ~p is too late! Abort transaction ~p .~n", [Var, Tc]),
                                gb_trees:delete(Tc,Transactions) %the transaction is over
                        end;
                    {write,Var,Value} -> 
                        io:format("\tValidating write rule~n"),
                        ObjectsMgrPid ! {getObject,Var},
                        {Val, WTS, RTS, Versions} = receive {object, O} -> O end,
                        case ((Tc >= RTS) and (Tc > WTS)) of
                            true ->
                                io:format("\t\t Valid~n"),
                                io:format("\t\t\t Perform write operation of ~p in ~p ~n",[Tc, Var]),
                                case gb_trees:lookup(Tc,Versions) of
                                    none ->
                                        ObjectsMgrPid ! {updateObject, Var, 
                                                         {Val, WTS, RTS, gb_trees:enter(Tc, Value, Versions)}};
                                    {value, _} ->
                                        ObjectsMgrPid ! {updateObject, Var, 
                                                         {Val, WTS, RTS, gb_trees:update(Tc, Value, Versions)}}
                                end,
                                Transactions; %no change on transactions
                            false ->
                                io:format("\t\tNot valid~n"),
                                io:format("\t\t\t Write on ~p is too late! Abort transaction ~p .~n", [Var, Tc]),
                                Client ! {abort, self()},
                                gb_trees:delete(Tc,Transactions) %the transaction is over
                        end
                end,
            server_loop(Clients,StorePid,ObjectsMgrPid,TSGenerator,TransactionsUpdated);
        {confirm, Client} -> 
                                                % Once, all the actions are sent, the client sends a confirm message 
                                                % and waits for the server reply.
            io:format("Client ~p has ended transaction ~p .~n", [Client, dict:fetch(Client,Clients)]),
            Client ! {abort, self()},
            server_loop(Clients,StorePid,ObjectsMgrPid,TSGenerator,Transactions)
=======
	{login, MM, Client} -> 
	    % Client login
	    MM ! {ok, self()},
	    io:format("New client has joined the server: ~p.~n", [Client]),
	    StorePid ! {print, self()},
	    ObjectsMgrPid ! {print, self()},
	    server_loop(dict:store(Client,0,Clients),StorePid,ObjectsMgrPid,TSGenerator,Transactions);
	{close, Client} -> 
	    % Client logout
	    io:format("Client ~p has left the server.~n", [Client]),
	    StorePid ! {print, self()},
	    server_loop(dict:erase(Client,Clients),StorePid,ObjectsMgrPid,TSGenerator,Transactions);
	{request, Client} -> 
	    % A transaction is started.
	    % The user enters the run command in the client window. 
	    % This is marked by sending a request to the server.
	    TS = counter:value(TSGenerator), 
	    counter:increment(TSGenerator),  
	    ClientsUpdated = dict:store(Client,TS,Clients),
	    TransactionsUpdated = gb_trees:insert(TS,{Client,'going-on',sets:new()},Transactions),
	    io:format("Client ~p has began transaction ~p .~n", [Client, TS]),
	    Client ! {proceed, self()},
	    server_loop(ClientsUpdated,StorePid,ObjectsMgrPid,TSGenerator,TransactionsUpdated);
	{action, Client, Act} ->
	    % The client sends the actions of the list (the transaction) one by one 
	    % in the order they were entered by the user.
	    Tc = dict:fetch(Client,Clients),
	    io:format("Received ~p from client ~p in transacion ~p.~n", [Act, Client, Tc]),
	    TransactionsUpdated = 
		case Act of 
		    {read,Var} -> 
			io:format("\tValidating read rule~n"),
			ObjectsMgrPid ! {getObject,Var},
			{Val, WTS, _, Versions} = receive {object, O} -> O end,
			case Tc > WTS of
			    true ->
				io:format("\t\tValid~n"),
				DSelected = maxLeqList(Tc, gb_trees:keys(Versions)),
				case DSelected =:= WTS of
				    true ->
					io:format("\t\t\tPerform read operation of ~p in version ~p of ~p~n",[Tc, DSelected,Var]),					
					ObjectsMgrPid ! {updateObject, Var, 
							 {Val, WTS, Tc, Versions}}, %update read timestamp
					io:format("\t\t\tClient ~p reads ~p = ~p~n",[Tc, Var, Val]);				    
				    false ->
					io:format("\t\t\tWait until the transaction that made version ~p of '~w' commits or aborts.~n", [DSelected, Var])
				        %Client blocks, but server should not block!
				end,				
				Transactions; %no change on transactions
			    false ->
				io:format("\t\tNot valid~n"),
				io:format("\t\t\tRead on ~p is too late! Abort transaction ~p .~n", [Var, Tc]),
				Client ! {abort, self()},
				gb_trees:delete(Tc,Transactions) %the transaction is over
			end;
		    {write,Var,Value} -> 
			io:format("\tValidating write rule~n"),
			ObjectsMgrPid ! {getObject,Var},
			{Val, WTS, RTS, Versions} = receive {object, O} -> O end,
			case ((Tc >= RTS) and (Tc > WTS)) of
			    true ->
				io:format("\t\t Valid~n"),
				io:format("\t\t\t Perform write operation of ~p in ~p ~n",[Tc, Var]),
				case gb_trees:lookup(Tc,Versions) of
				    none ->
					ObjectsMgrPid ! {updateObject, Var, 
							 {Val, WTS, RTS, gb_trees:enter(Tc, Value, Versions)}};
				    {value, _} ->
					ObjectsMgrPid ! {updateObject, Var, 
							 {Val, WTS, RTS, gb_trees:update(Tc, Value, Versions)}}
				end,
				{value, {Client,State,WriteOps}} = gb_trees:lookup(Tc, Transactions),
				TransactionsUpdt = gb_trees:update(Tc, {Client,State,sets:add_element(Var,WriteOps)}, Transactions), %keep wich variables i have to commit with the transaction
				TransactionsUpdt; %no change on transactions
			    false ->
				io:format("\t\tNot valid~n"),
				io:format("\t\t\t Write on ~p is too late! Abort transaction ~p .~n", [Var, Tc]),
				Client ! {abort, self()},
				gb_trees:delete(Tc,Transactions) %the transaction is over
		    end
	    end,
	    server_loop(Clients,StorePid,ObjectsMgrPid,TSGenerator,TransactionsUpdated);
	{confirm, Client} -> 
	    % Once, all the actions are sent, the client sends a confirm message 
	    % and waits for the server reply.
	    io:format("Client ~p has ended transaction ~p .~n", [Client, dict:fetch(Client,Clients)]),
	    Client ! {abort, self()},
	    server_loop(Clients,StorePid,ObjectsMgrPid,TSGenerator,Transactions)
>>>>>>> 7c8621df
    after 50000 ->
            case all_gone(Clients) of
                true -> exit(normal);    
                false -> server_loop(Clients,StorePid,ObjectsMgrPid,TSGenerator,Transactions)
            end
    end.

%% - The values are maintained here
store_loop(ServerPid, Database) -> 
    receive
        {print, ServerPid} -> 
            io:format("Database status:~n~p.~n",[Database]),
            store_loop(ServerPid,Database)
    end.

%% - The coordinator
object_manager(ServerPid, Objects) ->
    receive
        {print, ServerPid} -> 
            io:format("Objects status:~n~p.~n",[Objects]),
            object_manager(ServerPid,Objects);
        {getObject, VarName} ->	    
            ServerPid ! {object, dict:fetch(VarName, Objects)},
            object_manager(ServerPid,Objects);
        {updateObject, VarName, Object} ->
            object_manager(ServerPid,dict:store(VarName, Object, Objects))
    end.

%%%%%%%%%%%%%%%%%%%%%%% ACTIVE SERVER %%%%%%%%%%%%%%%%%%%%%%%%%%%%%%%%%%%%%%

%% Not using this anymore...
%% - Low level function to handle lists
%% add_client(C,T) -> [C|T].

%% remove_client(_,[]) -> [];
%% remove_client(C, [C|T]) -> T;
%% remove_client(C, [H|T]) -> [H|remove_client(C,T)].

                                                % find the maximun value leq than X in an ordered list
maxLeqList(_, []) ->
                                                %none;
    0; %intial version
maxLeqList(X, [H|T]) ->
                                                %    maxLeqList_aux(X, none, [H|T]).
    maxLeqList_aux(X, 0, [H|T]).

maxLeqList_aux(_, MaxLeqSoFar, []) ->
    MaxLeqSoFar;
maxLeqList_aux(X, MaxLeqSoFar, [H|T]) ->
    case H =< X of
        true ->
            maxLeqList_aux(X, H, T);
        false ->
            MaxLeqSoFar
    end.


all_gone([]) -> true;
all_gone(_) -> false.<|MERGE_RESOLUTION|>--- conflicted
+++ resolved
@@ -37,95 +37,6 @@
 %% the values of the global variable a, b, c and d 
 server_loop(Clients,StorePid,ObjectsMgrPid,TSGenerator,Transactions) ->
     receive
-<<<<<<< HEAD
-        {login, MM, Client} -> 
-                                                % Client login
-            MM ! {ok, self()},
-            io:format("New client has joined the server: ~p.~n", [Client]),
-            StorePid ! {print, self()},
-            ObjectsMgrPid ! {print, self()},
-            server_loop(dict:store(Client,0,Clients),StorePid,ObjectsMgrPid,TSGenerator,Transactions);
-        {close, Client} -> 
-                                                % Client logout
-            io:format("Client ~p has left the server.~n", [Client]),
-            StorePid ! {print, self()},
-            server_loop(dict:erase(Client,Clients),StorePid,ObjectsMgrPid,TSGenerator,Transactions);
-        {request, Client} -> 
-                                                % A transaction is started.
-                                                % The user enters the run command in the client window. 
-                                                % This is marked by sending a request to the server.
-            TS = counter:value(TSGenerator), 
-            counter:increment(TSGenerator),  
-            ClientsUpdated = dict:store(Client,TS,Clients),
-            TransactionsUpdated = gb_trees:insert(TS,{Client,'going-on',sets:new()},Transactions),
-            io:format("Client ~p has began transaction ~p .~n", [Client, TS]),
-            Client ! {proceed, self()},
-            server_loop(ClientsUpdated,StorePid,ObjectsMgrPid,TSGenerator,TransactionsUpdated);
-        {action, Client, Act} ->
-                                                % The client sends the actions of the list (the transaction) one by one 
-                                                % in the order they were entered by the user.
-            Tc = dict:fetch(Client,Clients),
-            io:format("Received ~p from client ~p in transacion ~p.~n", [Act, Client, Tc]),
-            TransactionsUpdated = 
-                case Act of 
-                    {read,Var} -> 
-                        io:format("\tValidating read rule~n"),
-                        ObjectsMgrPid ! {getObject,Var},
-                        {Val, WTS, _, Versions} = receive {object, O} -> O end,
-                        case Tc > WTS of
-                            true ->
-                                io:format("\t\tValid~n"),
-                                DSelected = maxLeqList(Tc, gb_trees:keys(Versions)),
-                                case DSelected =:= WTS of
-                                    true ->
-                                        io:format("\t\t\tPerform read operation of ~p in version ~p of ~p~n",
-                                                  [Tc, DSelected,Var]),		
-                                        ObjectsMgrPid ! {updateObject, Var, 
-                                                         {Val, WTS, Tc, Versions}}, %update read timestamp
-                                        io:format("\t\t\tClient ~p reads ~p = ~p~n",[Tc, Var, Val]);				    
-                                    false ->
-                                        io:format("\t\t\tWait until the transaction that made version ~p of '~w' commits or aborts.~n", 
-                                                  [DSelected, Var])
-                                                %Client blocks, but server should not block!
-                                end,
-                                Transactions; %no change on transactions
-                            false ->
-                                io:format("\t\tNot valid~n"),
-                                io:format("\t\t\tRead on ~p is too late! Abort transaction ~p .~n", [Var, Tc]),
-                                gb_trees:delete(Tc,Transactions) %the transaction is over
-                        end;
-                    {write,Var,Value} -> 
-                        io:format("\tValidating write rule~n"),
-                        ObjectsMgrPid ! {getObject,Var},
-                        {Val, WTS, RTS, Versions} = receive {object, O} -> O end,
-                        case ((Tc >= RTS) and (Tc > WTS)) of
-                            true ->
-                                io:format("\t\t Valid~n"),
-                                io:format("\t\t\t Perform write operation of ~p in ~p ~n",[Tc, Var]),
-                                case gb_trees:lookup(Tc,Versions) of
-                                    none ->
-                                        ObjectsMgrPid ! {updateObject, Var, 
-                                                         {Val, WTS, RTS, gb_trees:enter(Tc, Value, Versions)}};
-                                    {value, _} ->
-                                        ObjectsMgrPid ! {updateObject, Var, 
-                                                         {Val, WTS, RTS, gb_trees:update(Tc, Value, Versions)}}
-                                end,
-                                Transactions; %no change on transactions
-                            false ->
-                                io:format("\t\tNot valid~n"),
-                                io:format("\t\t\t Write on ~p is too late! Abort transaction ~p .~n", [Var, Tc]),
-                                Client ! {abort, self()},
-                                gb_trees:delete(Tc,Transactions) %the transaction is over
-                        end
-                end,
-            server_loop(Clients,StorePid,ObjectsMgrPid,TSGenerator,TransactionsUpdated);
-        {confirm, Client} -> 
-                                                % Once, all the actions are sent, the client sends a confirm message 
-                                                % and waits for the server reply.
-            io:format("Client ~p has ended transaction ~p .~n", [Client, dict:fetch(Client,Clients)]),
-            Client ! {abort, self()},
-            server_loop(Clients,StorePid,ObjectsMgrPid,TSGenerator,Transactions)
-=======
 	{login, MM, Client} -> 
 	    % Client login
 	    MM ! {ok, self()},
@@ -214,7 +125,6 @@
 	    io:format("Client ~p has ended transaction ~p .~n", [Client, dict:fetch(Client,Clients)]),
 	    Client ! {abort, self()},
 	    server_loop(Clients,StorePid,ObjectsMgrPid,TSGenerator,Transactions)
->>>>>>> 7c8621df
     after 50000 ->
             case all_gone(Clients) of
                 true -> exit(normal);    
